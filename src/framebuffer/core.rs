use libc::ioctl;
use memmap2::{MmapOptions, MmapRaw};

use std::fs::{File, OpenOptions};
use std::os::unix::io::AsRawFd;
use std::sync::atomic::AtomicU32;

use crate::device;
use crate::device::Model;
use crate::framebuffer;
use crate::framebuffer::common::{
    FBIOGET_FSCREENINFO, FBIOGET_VSCREENINFO, FBIOPUT_VSCREENINFO, MXCFB_DISABLE_EPDC_ACCESS,
    MXCFB_ENABLE_EPDC_ACCESS, MXCFB_SET_AUTO_UPDATE_MODE, MXCFB_SET_UPDATE_SCHEME,
};
use crate::framebuffer::screeninfo::{FixScreeninfo, VarScreeninfo};
use crate::framebuffer::swtfb_client::SwtfbClient;
use crate::framebuffer::FramebufferBase;

pub enum FramebufferUpdate {
    Ioctl(File),
    Swtfb(SwtfbClient),
}

/// Framebuffer struct containing the state (latest update marker etc.)
/// along with the var/fix screeninfo structs.
<<<<<<< HEAD
pub struct Framebuffer<'a> {
=======
pub struct Framebuffer {
    pub device: File,
>>>>>>> e06fa479
    pub frame: MmapRaw,
    pub marker: AtomicU32,
    /// Not updated as a result of calling `Framebuffer::put_var_screeninfo(..)`.
    /// It is your responsibility to update this when you call into that function
    /// like it has been done in `Framebuffer::new(..)`.
    pub var_screen_info: VarScreeninfo,
    pub fix_screen_info: FixScreeninfo,
    pub(crate) framebuffer_update: FramebufferUpdate,
}

unsafe impl Send for Framebuffer {}
unsafe impl Sync for Framebuffer {}

<<<<<<< HEAD
impl<'a> Default for Framebuffer<'a> {
    fn default() -> Self {
        Framebuffer::new()
    }
}

impl<'a> Framebuffer<'a> {
    /// Create a new framebuffer instance, autodetecting the correct update method.
    pub fn new() -> Framebuffer<'a> {
        let device = &*device::CURRENT_DEVICE;
        match device.model {
            Model::Gen1 => Framebuffer::device(device.get_framebuffer_path()),
            Model::Gen2 => Framebuffer::rm2fb(),
        }
    }

    /// Use the [ioctl-based device interface](https://www.kernel.org/doc/html/latest/fb/internals.html)
    /// for framebuffer metadata.
    ///
    /// This matches the pre-0.6.0 behaviour, and relies on the rm2fb client
    /// shim on RM2. `new` is generally preferred, though existing apps may
    /// wish to use this method to avoid some risk of changing behaviour.
    pub fn device(path: &str) -> Framebuffer<'a> {
        let device = OpenOptions::new()
            .read(true)
            .write(true)
            .open(path)
            .unwrap();
        Framebuffer::build(FramebufferUpdate::Ioctl(device))
    }

    /// Uses the [rm2fb interface](https://github.com/ddvk/remarkable2-framebuffer)
    /// ufor framebuffer metadata.
    ///
    /// This will not work at all on RM1; consider using `new` to autodetect
    /// the right interface for the current hardware.
    pub fn rm2fb() -> Framebuffer<'a> {
        Framebuffer::build(FramebufferUpdate::Swtfb(SwtfbClient::default()))
    }
=======
impl framebuffer::FramebufferBase for Framebuffer {
    fn from_path(path_to_device: &str) -> Framebuffer {
        let swtfb_client = if path_to_device == crate::device::Model::Gen2.framebuffer_path() {
            Some(SwtfbClient::default())
        } else {
            None
        };
>>>>>>> e06fa479

    #[deprecated = "Use `new` to autodetect the right update method based on your device version, or `device` or `rm2fb` to choose one explicitly."]
    pub fn from_path(path_to_device: &str) -> Framebuffer<'a> {
        if path_to_device == crate::device::Model::Gen2.framebuffer_path() {
            Framebuffer::device(path_to_device)
        } else {
            Framebuffer::rm2fb()
        }
    }

    fn build(framebuffer_update: FramebufferUpdate) -> Framebuffer<'a> {
        let mut var_screen_info = match &framebuffer_update {
            FramebufferUpdate::Ioctl(device) => Framebuffer::get_var_screeninfo(device),
            FramebufferUpdate::Swtfb(c) => c.get_var_screeninfo(),
        };
        var_screen_info.xres = 1404;
        var_screen_info.yres = 1872;
        var_screen_info.rotate = 1;
        var_screen_info.width = 0xffff_ffff;
        var_screen_info.height = 0xffff_ffff;
        var_screen_info.pixclock = 6250;
        var_screen_info.left_margin = 32;
        var_screen_info.right_margin = 326;
        var_screen_info.upper_margin = 4;
        var_screen_info.lower_margin = 12;
        var_screen_info.hsync_len = 44;
        var_screen_info.vsync_len = 1;
        var_screen_info.sync = 0;
        var_screen_info.vmode = 0; // FB_VMODE_NONINTERLACED
        var_screen_info.accel_flags = 0;

        let fix_screen_info = match &framebuffer_update {
            FramebufferUpdate::Ioctl(device) => {
                Framebuffer::put_var_screeninfo(device, &mut var_screen_info);
                Framebuffer::get_fix_screeninfo(device)
            }
            FramebufferUpdate::Swtfb(c) => c.get_fix_screeninfo(),
        };

        let frame_length = (fix_screen_info.line_length * var_screen_info.yres) as usize;

        let mem_map = match &framebuffer_update {
            FramebufferUpdate::Ioctl(device) => MmapOptions::new()
                .len(frame_length)
                .map_raw(device)
                .expect("Unable to map provided path"),
            FramebufferUpdate::Swtfb(swtfb_client) => {
                let (_, mem_map) = swtfb_client
                    .open_buffer()
                    .expect("Failed to open swtfb shared buffer");
                mem_map
            }
        };

        Framebuffer {
            marker: AtomicU32::new(1),
            frame: mem_map,
            var_screen_info,
            fix_screen_info,
            framebuffer_update,
        }
    }
}

impl<'a> framebuffer::FramebufferBase<'a> for Framebuffer<'a> {
    fn set_epdc_access(&mut self, state: bool) {
        match &self.framebuffer_update {
            FramebufferUpdate::Ioctl(device) => {
                unsafe {
                    libc::ioctl(
                        device.as_raw_fd(),
                        if state {
                            MXCFB_ENABLE_EPDC_ACCESS
                        } else {
                            MXCFB_DISABLE_EPDC_ACCESS
                        },
                    );
                };
            }
            FramebufferUpdate::Swtfb(_) => {}
        }
    }

    fn set_autoupdate_mode(&mut self, mode: u32) {
        match &self.framebuffer_update {
            FramebufferUpdate::Ioctl(device) => {
                let m = mode.to_owned();
                unsafe {
                    libc::ioctl(
                        device.as_raw_fd(),
                        MXCFB_SET_AUTO_UPDATE_MODE,
                        &m as *const u32,
                    );
                };
            }
            FramebufferUpdate::Swtfb(_) => {}
        }
    }

    fn set_update_scheme(&mut self, scheme: u32) {
        match &self.framebuffer_update {
            FramebufferUpdate::Ioctl(device) => {
                let s = scheme.to_owned();
                unsafe {
                    libc::ioctl(
                        device.as_raw_fd(),
                        MXCFB_SET_UPDATE_SCHEME,
                        &s as *const u32,
                    );
                };
            }
            FramebufferUpdate::Swtfb(_) => {}
        }
    }

    fn get_fix_screeninfo(device: &File) -> FixScreeninfo {
        let mut info: FixScreeninfo = Default::default();
        let result = unsafe { ioctl(device.as_raw_fd(), FBIOGET_FSCREENINFO, &mut info) };
        assert!(result == 0, "FBIOGET_FSCREENINFO failed");
        info
    }

    fn get_var_screeninfo(device: &File) -> VarScreeninfo {
        let mut info: VarScreeninfo = Default::default();
        let result = unsafe { ioctl(device.as_raw_fd(), FBIOGET_VSCREENINFO, &mut info) };
        assert!(result == 0, "FBIOGET_VSCREENINFO failed");
        info
    }

    fn put_var_screeninfo(device: &std::fs::File, var_screen_info: &mut VarScreeninfo) -> bool {
        let result = unsafe { ioctl(device.as_raw_fd(), FBIOPUT_VSCREENINFO, var_screen_info) };
        result == 0
    }

    fn update_var_screeninfo(&mut self) -> bool {
        match &self.framebuffer_update {
            FramebufferUpdate::Ioctl(device) => {
                Self::put_var_screeninfo(device, &mut self.var_screen_info)
            }
            FramebufferUpdate::Swtfb(_) => true,
        }
    }
}<|MERGE_RESOLUTION|>--- conflicted
+++ resolved
@@ -23,12 +23,7 @@
 
 /// Framebuffer struct containing the state (latest update marker etc.)
 /// along with the var/fix screeninfo structs.
-<<<<<<< HEAD
-pub struct Framebuffer<'a> {
-=======
 pub struct Framebuffer {
-    pub device: File,
->>>>>>> e06fa479
     pub frame: MmapRaw,
     pub marker: AtomicU32,
     /// Not updated as a result of calling `Framebuffer::put_var_screeninfo(..)`.
@@ -42,16 +37,15 @@
 unsafe impl Send for Framebuffer {}
 unsafe impl Sync for Framebuffer {}
 
-<<<<<<< HEAD
-impl<'a> Default for Framebuffer<'a> {
+impl Default for Framebuffer {
     fn default() -> Self {
         Framebuffer::new()
     }
 }
 
-impl<'a> Framebuffer<'a> {
+impl Framebuffer {
     /// Create a new framebuffer instance, autodetecting the correct update method.
-    pub fn new() -> Framebuffer<'a> {
+    pub fn new() -> Framebuffer {
         let device = &*device::CURRENT_DEVICE;
         match device.model {
             Model::Gen1 => Framebuffer::device(device.get_framebuffer_path()),
@@ -65,7 +59,7 @@
     /// This matches the pre-0.6.0 behaviour, and relies on the rm2fb client
     /// shim on RM2. `new` is generally preferred, though existing apps may
     /// wish to use this method to avoid some risk of changing behaviour.
-    pub fn device(path: &str) -> Framebuffer<'a> {
+    pub fn device(path: &str) -> Framebuffer {
         let device = OpenOptions::new()
             .read(true)
             .write(true)
@@ -79,21 +73,12 @@
     ///
     /// This will not work at all on RM1; consider using `new` to autodetect
     /// the right interface for the current hardware.
-    pub fn rm2fb() -> Framebuffer<'a> {
+    pub fn rm2fb() -> Framebuffer {
         Framebuffer::build(FramebufferUpdate::Swtfb(SwtfbClient::default()))
     }
-=======
-impl framebuffer::FramebufferBase for Framebuffer {
-    fn from_path(path_to_device: &str) -> Framebuffer {
-        let swtfb_client = if path_to_device == crate::device::Model::Gen2.framebuffer_path() {
-            Some(SwtfbClient::default())
-        } else {
-            None
-        };
->>>>>>> e06fa479
 
     #[deprecated = "Use `new` to autodetect the right update method based on your device version, or `device` or `rm2fb` to choose one explicitly."]
-    pub fn from_path(path_to_device: &str) -> Framebuffer<'a> {
+    pub fn from_path(path_to_device: &str) -> Framebuffer {
         if path_to_device == crate::device::Model::Gen2.framebuffer_path() {
             Framebuffer::device(path_to_device)
         } else {
@@ -101,7 +86,7 @@
         }
     }
 
-    fn build(framebuffer_update: FramebufferUpdate) -> Framebuffer<'a> {
+    fn build(framebuffer_update: FramebufferUpdate) -> Framebuffer {
         let mut var_screen_info = match &framebuffer_update {
             FramebufferUpdate::Ioctl(device) => Framebuffer::get_var_screeninfo(device),
             FramebufferUpdate::Swtfb(c) => c.get_var_screeninfo(),
@@ -155,7 +140,7 @@
     }
 }
 
-impl<'a> framebuffer::FramebufferBase<'a> for Framebuffer<'a> {
+impl framebuffer::FramebufferBase for Framebuffer {
     fn set_epdc_access(&mut self, state: bool) {
         match &self.framebuffer_update {
             FramebufferUpdate::Ioctl(device) => {
